<!DOCTYPE html>
<html lang="en">
  <head>
    <meta charset="UTF-8" />
    <meta name="viewport" content="width=device-width, initial-scale=1.0" />
    <title>Trustworthy Model Registry – Phase 2</title>
    <link rel="icon" href="https://fav.farm/🤖" />
    <style>
      :root {
        --bg: #f9fafb;
        --primary: #2563eb;
        --text: #1e293b;
        --border: #e2e8f0;
      }
      body {
        font-family: system-ui, sans-serif;
        background: var(--bg);
        color: var(--text);
        margin: 0;
        display: flex;
        flex-direction: column;
        min-height: 100vh;
      }
      header {
        background: var(--primary);
        color: white;
        padding: 1rem 2rem;
        text-align: center;
      }
      main {
        flex: 1;
        max-width: 900px;
        margin: 2rem auto;
        background: white;
        border: 1px solid var(--border);
        border-radius: 12px;
        padding: 2rem;
        box-shadow: 0 2px 6px rgba(0, 0, 0, 0.05);
      }
      h1 {
        font-size: 1.75rem;
        margin-bottom: 0.5rem;
      }
      h2 {
        color: var(--primary);
        border-bottom: 2px solid var(--border);
        padding-bottom: 0.25rem;
        margin-top: 1.5rem;
      }
      input[type="url"] {
        width: 100%;
        padding: 0.75rem;
        margin-top: 0.5rem;
        border: 1px solid var(--border);
        border-radius: 6px;
        font-size: 1rem;
      }
      button {
        margin-top: 1rem;
        padding: 0.75rem 1.25rem;
        background: var(--primary);
        color: white;
        border: none;
        border-radius: 6px;
        font-size: 1rem;
        cursor: pointer;
      }
      button:hover {
        opacity: 0.9;
      }
      footer {
        text-align: center;
        padding: 1rem;
        font-size: 0.9rem;
        color: #6b7280;
      }
      pre {
        background: #f3f4f6;
        padding: 1rem;
        border-radius: 8px;
        overflow-x: auto;
      }

      #models-container {
        margin-top: 1rem;
      }
      .model-card {
        border: 1px solid #ccc;
        border-radius: 10px;
        padding: 1rem;
        margin-bottom: 0.5rem;
      }
    </style>
  </head>
  <body>
    <header>
      <h1>Trustworthy Model Registry</h1>
      <p>Phase 2 • Fall 2025 • Team 4</p>
    </header>

    <main>
      <h2>About</h2>
      <p>
        The Trustworthy Model Registry is a Phase 2 project for ECE 461/SWE
        45000. It provides automated trustworthiness metrics for models,
        datasets, and repositories.
      </p>

      <h2>Try it Out</h2>
      <p>Enter a model or repository URL to classify and analyze:</p>
      <input
        id="urlInput"
        type="url"
        placeholder="https://github.com/pytorch/fairseq"
      />
      <button onclick="analyzeUrl()">Analyze</button>

      <h2>Results</h2>
      <pre id="output">Awaiting input...</pre>
	  <button id="reset-btn">Reset System</button>

      <input
        id="search-input"
        type="text"
        placeholder="Search models (regex)"
      />
      <button id="search-btn">Search</button>
      <button id="load-more-btn" style="display: none">Load More</button>

      <div id="models-container"></div>
    </main>

    <footer>© 2025 Team 4 • Purdue ECE/SWE 45000 • Phase 2</footer>

<<<<<<< HEAD
    <script>
	  const API_BASE = "https://c1r52eygxi.execute-api.us-east-2.amazonaws.com/api";

	  async function analyzeUrl() {
		const url = document.getElementById("urlInput").value.trim();
		const out = document.getElementById("output");
		if (!url) {
		  out.textContent = "Please enter a valid URL.";
		  return;
		}

		out.textContent = "Processing...";
		try {
		  // POST to /api/score with the Phase 2-style payload
		  const res = await fetch(`${API_BASE}/score`, {
			method: "POST",
			headers: { "Content-Type": "application/json" },
			body: JSON.stringify({ urls: [url] }),
		  });

		  if (!res.ok) {
			const text = await res.text();
			out.textContent = `Error ${res.status}: ${text}`;
			return;
		  }

		  const data = await res.json();
		  out.textContent = JSON.stringify(data, null, 2);
		} catch (err) {
		  out.textContent = "Error: " + err.message;
		}
	  }

	  // --- Registry search + pagination ---

	  let cursor = null; // for pagination
	  let currentQuery = "";

	  async function fetchModels(query = "", append = false) {
		const params = new URLSearchParams({ limit: 10 });
		if (query) params.append("q", query);
		if (cursor) params.append("cursor", cursor);

		const resp = await fetch(`${API_BASE}/models?${params.toString()}`);
		if (!resp.ok) {
		  console.error("Failed to fetch models", resp.status);
		  return;
		}

		const data = await resp.json();
		const container = document.getElementById("models-container");

		if (!append) container.innerHTML = "";

		data.items.forEach((model) => {
		  const div = document.createElement("div");
		  div.className = "model-card";
		  div.innerHTML = `
			<strong>${model.name}</strong><br>
			<small>${model.card_summary || "(no summary)"}</small>
		  `;
		  container.appendChild(div);
		});

		// handle pagination
		cursor = data.next_cursor || null;
		document.getElementById("load-more-btn").style.display = cursor
		  ? "inline-block"
		  : "none";
	  }

	  document.getElementById("search-btn").addEventListener("click", () => {
		cursor = null;
		currentQuery = document.getElementById("search-input").value;
		fetchModels(currentQuery, false);
	  });

	  document.getElementById("load-more-btn").addEventListener("click", () => {
		fetchModels(currentQuery, true);
	  });

	  // initial load
	  fetchModels();
</script>

=======
<script>
  const API_BASE = "https://c1r52eygxi.execute-api.us-east-2.amazonaws.com/api";

// --- Analyze URL / Ingest & Score ---
async function analyzeUrl() {
  const url = document.getElementById("urlInput").value.trim();
  const out = document.getElementById("output");

  if (!url) {
    out.textContent = "Please enter a valid URL.";
    return;
  }

  out.textContent = "Processing...";

  try {
    // Build ?model_ref=<url> query string
    const params = new URLSearchParams({ model_ref: url });

    const res = await fetch(`${API_BASE}/ingest?${params.toString()}`, {
      method: "POST",
      // no JSON body needed unless your backend says otherwise
    });

    if (!res.ok) {
      const text = await res.text();
      out.textContent = `Error ${res.status}: ${text}`;
      return;
    }

    const data = await res.json();
    out.textContent = JSON.stringify(data, null, 2);
  } catch (err) {
    out.textContent = "Error: " + err.message;
  }
}

  // --- Reset system state ---
  async function resetSystem() {
    const out = document.getElementById("output");

    try {
      const res = await fetch(`${API_BASE}/reset`, {
        method: "POST",
      });

      if (!res.ok) {
        const text = await res.text();
        out.textContent = `Reset failed (status ${res.status}): ${text}`;
        return;
      }

      out.textContent = "System reset successfully.";
      // refresh the model list after reset
      cursor = null;
      currentQuery = "";
      fetchModels("", false);
    } catch (err) {
      out.textContent = "Reset error: " + err.message;
    }
  }

  // --- Registry search + pagination ---

  let cursor = null; // for pagination
  let currentQuery = "";

  async function fetchModels(query = "", append = false) {
    const params = new URLSearchParams({ limit: 10 });
    if (query) params.append("q", query);
    if (cursor) params.append("cursor", cursor);

    const resp = await fetch(`${API_BASE}/models?${params.toString()}`);
    if (!resp.ok) {
      console.error("Failed to fetch models", resp.status);
      return;
    }

    const data = await resp.json();
    const container = document.getElementById("models-container");

    if (!append) container.innerHTML = "";

    (data.items || []).forEach((model) => {
      const div = document.createElement("div");
      div.className = "model-card";
      div.innerHTML = `
        <strong>${model.name}</strong><br>
        <small>${model.card_summary || "(no summary)"}</small>
      `;
      container.appendChild(div);
    });

    // handle pagination
    cursor = data.next_cursor || null;
    const loadMoreBtn = document.getElementById("load-more-btn");
    if (loadMoreBtn) {
      loadMoreBtn.style.display = cursor ? "inline-block" : "none";
    }
  }

  // hook up search button
  document.getElementById("search-btn").addEventListener("click", () => {
    cursor = null;
    currentQuery = document.getElementById("search-input").value;
    fetchModels(currentQuery, false);
  });

  // hook up load more button
  document.getElementById("load-more-btn").addEventListener("click", () => {
    fetchModels(currentQuery, true);
  });

  // hook up reset button
  const resetBtn = document.getElementById("reset-btn");
  if (resetBtn) {
    resetBtn.addEventListener("click", resetSystem);
  }

  // initial load
  fetchModels();
</script>

>>>>>>> f140ff74
  </body>
</html>
<|MERGE_RESOLUTION|>--- conflicted
+++ resolved
@@ -1,347 +1,259 @@
-<!DOCTYPE html>
-<html lang="en">
-  <head>
-    <meta charset="UTF-8" />
-    <meta name="viewport" content="width=device-width, initial-scale=1.0" />
-    <title>Trustworthy Model Registry – Phase 2</title>
-    <link rel="icon" href="https://fav.farm/🤖" />
-    <style>
-      :root {
-        --bg: #f9fafb;
-        --primary: #2563eb;
-        --text: #1e293b;
-        --border: #e2e8f0;
-      }
-      body {
-        font-family: system-ui, sans-serif;
-        background: var(--bg);
-        color: var(--text);
-        margin: 0;
-        display: flex;
-        flex-direction: column;
-        min-height: 100vh;
-      }
-      header {
-        background: var(--primary);
-        color: white;
-        padding: 1rem 2rem;
-        text-align: center;
-      }
-      main {
-        flex: 1;
-        max-width: 900px;
-        margin: 2rem auto;
-        background: white;
-        border: 1px solid var(--border);
-        border-radius: 12px;
-        padding: 2rem;
-        box-shadow: 0 2px 6px rgba(0, 0, 0, 0.05);
-      }
-      h1 {
-        font-size: 1.75rem;
-        margin-bottom: 0.5rem;
-      }
-      h2 {
-        color: var(--primary);
-        border-bottom: 2px solid var(--border);
-        padding-bottom: 0.25rem;
-        margin-top: 1.5rem;
-      }
-      input[type="url"] {
-        width: 100%;
-        padding: 0.75rem;
-        margin-top: 0.5rem;
-        border: 1px solid var(--border);
-        border-radius: 6px;
-        font-size: 1rem;
-      }
-      button {
-        margin-top: 1rem;
-        padding: 0.75rem 1.25rem;
-        background: var(--primary);
-        color: white;
-        border: none;
-        border-radius: 6px;
-        font-size: 1rem;
-        cursor: pointer;
-      }
-      button:hover {
-        opacity: 0.9;
-      }
-      footer {
-        text-align: center;
-        padding: 1rem;
-        font-size: 0.9rem;
-        color: #6b7280;
-      }
-      pre {
-        background: #f3f4f6;
-        padding: 1rem;
-        border-radius: 8px;
-        overflow-x: auto;
-      }
-
-      #models-container {
-        margin-top: 1rem;
-      }
-      .model-card {
-        border: 1px solid #ccc;
-        border-radius: 10px;
-        padding: 1rem;
-        margin-bottom: 0.5rem;
-      }
-    </style>
-  </head>
-  <body>
-    <header>
-      <h1>Trustworthy Model Registry</h1>
-      <p>Phase 2 • Fall 2025 • Team 4</p>
-    </header>
-
-    <main>
-      <h2>About</h2>
-      <p>
-        The Trustworthy Model Registry is a Phase 2 project for ECE 461/SWE
-        45000. It provides automated trustworthiness metrics for models,
-        datasets, and repositories.
-      </p>
-
-      <h2>Try it Out</h2>
-      <p>Enter a model or repository URL to classify and analyze:</p>
-      <input
-        id="urlInput"
-        type="url"
-        placeholder="https://github.com/pytorch/fairseq"
-      />
-      <button onclick="analyzeUrl()">Analyze</button>
-
-      <h2>Results</h2>
-      <pre id="output">Awaiting input...</pre>
-	  <button id="reset-btn">Reset System</button>
-
-      <input
-        id="search-input"
-        type="text"
-        placeholder="Search models (regex)"
-      />
-      <button id="search-btn">Search</button>
-      <button id="load-more-btn" style="display: none">Load More</button>
-
-      <div id="models-container"></div>
-    </main>
-
-    <footer>© 2025 Team 4 • Purdue ECE/SWE 45000 • Phase 2</footer>
-
-<<<<<<< HEAD
-    <script>
-	  const API_BASE = "https://c1r52eygxi.execute-api.us-east-2.amazonaws.com/api";
-
-	  async function analyzeUrl() {
-		const url = document.getElementById("urlInput").value.trim();
-		const out = document.getElementById("output");
-		if (!url) {
-		  out.textContent = "Please enter a valid URL.";
-		  return;
-		}
-
-		out.textContent = "Processing...";
-		try {
-		  // POST to /api/score with the Phase 2-style payload
-		  const res = await fetch(`${API_BASE}/score`, {
-			method: "POST",
-			headers: { "Content-Type": "application/json" },
-			body: JSON.stringify({ urls: [url] }),
-		  });
-
-		  if (!res.ok) {
-			const text = await res.text();
-			out.textContent = `Error ${res.status}: ${text}`;
-			return;
-		  }
-
-		  const data = await res.json();
-		  out.textContent = JSON.stringify(data, null, 2);
-		} catch (err) {
-		  out.textContent = "Error: " + err.message;
-		}
-	  }
-
-	  // --- Registry search + pagination ---
-
-	  let cursor = null; // for pagination
-	  let currentQuery = "";
-
-	  async function fetchModels(query = "", append = false) {
-		const params = new URLSearchParams({ limit: 10 });
-		if (query) params.append("q", query);
-		if (cursor) params.append("cursor", cursor);
-
-		const resp = await fetch(`${API_BASE}/models?${params.toString()}`);
-		if (!resp.ok) {
-		  console.error("Failed to fetch models", resp.status);
-		  return;
-		}
-
-		const data = await resp.json();
-		const container = document.getElementById("models-container");
-
-		if (!append) container.innerHTML = "";
-
-		data.items.forEach((model) => {
-		  const div = document.createElement("div");
-		  div.className = "model-card";
-		  div.innerHTML = `
-			<strong>${model.name}</strong><br>
-			<small>${model.card_summary || "(no summary)"}</small>
-		  `;
-		  container.appendChild(div);
-		});
-
-		// handle pagination
-		cursor = data.next_cursor || null;
-		document.getElementById("load-more-btn").style.display = cursor
-		  ? "inline-block"
-		  : "none";
-	  }
-
-	  document.getElementById("search-btn").addEventListener("click", () => {
-		cursor = null;
-		currentQuery = document.getElementById("search-input").value;
-		fetchModels(currentQuery, false);
-	  });
-
-	  document.getElementById("load-more-btn").addEventListener("click", () => {
-		fetchModels(currentQuery, true);
-	  });
-
-	  // initial load
-	  fetchModels();
-</script>
-
-=======
-<script>
-  const API_BASE = "https://c1r52eygxi.execute-api.us-east-2.amazonaws.com/api";
-
-// --- Analyze URL / Ingest & Score ---
-async function analyzeUrl() {
-  const url = document.getElementById("urlInput").value.trim();
-  const out = document.getElementById("output");
-
-  if (!url) {
-    out.textContent = "Please enter a valid URL.";
-    return;
-  }
-
-  out.textContent = "Processing...";
-
-  try {
-    // Build ?model_ref=<url> query string
-    const params = new URLSearchParams({ model_ref: url });
-
-    const res = await fetch(`${API_BASE}/ingest?${params.toString()}`, {
-      method: "POST",
-      // no JSON body needed unless your backend says otherwise
-    });
-
-    if (!res.ok) {
-      const text = await res.text();
-      out.textContent = `Error ${res.status}: ${text}`;
-      return;
-    }
-
-    const data = await res.json();
-    out.textContent = JSON.stringify(data, null, 2);
-  } catch (err) {
-    out.textContent = "Error: " + err.message;
-  }
-}
-
-  // --- Reset system state ---
-  async function resetSystem() {
-    const out = document.getElementById("output");
-
-    try {
-      const res = await fetch(`${API_BASE}/reset`, {
-        method: "POST",
-      });
-
-      if (!res.ok) {
-        const text = await res.text();
-        out.textContent = `Reset failed (status ${res.status}): ${text}`;
-        return;
-      }
-
-      out.textContent = "System reset successfully.";
-      // refresh the model list after reset
-      cursor = null;
-      currentQuery = "";
-      fetchModels("", false);
-    } catch (err) {
-      out.textContent = "Reset error: " + err.message;
-    }
-  }
-
-  // --- Registry search + pagination ---
-
-  let cursor = null; // for pagination
-  let currentQuery = "";
-
-  async function fetchModels(query = "", append = false) {
-    const params = new URLSearchParams({ limit: 10 });
-    if (query) params.append("q", query);
-    if (cursor) params.append("cursor", cursor);
-
-    const resp = await fetch(`${API_BASE}/models?${params.toString()}`);
-    if (!resp.ok) {
-      console.error("Failed to fetch models", resp.status);
-      return;
-    }
-
-    const data = await resp.json();
-    const container = document.getElementById("models-container");
-
-    if (!append) container.innerHTML = "";
-
-    (data.items || []).forEach((model) => {
-      const div = document.createElement("div");
-      div.className = "model-card";
-      div.innerHTML = `
-        <strong>${model.name}</strong><br>
-        <small>${model.card_summary || "(no summary)"}</small>
-      `;
-      container.appendChild(div);
-    });
-
-    // handle pagination
-    cursor = data.next_cursor || null;
-    const loadMoreBtn = document.getElementById("load-more-btn");
-    if (loadMoreBtn) {
-      loadMoreBtn.style.display = cursor ? "inline-block" : "none";
-    }
-  }
-
-  // hook up search button
-  document.getElementById("search-btn").addEventListener("click", () => {
-    cursor = null;
-    currentQuery = document.getElementById("search-input").value;
-    fetchModels(currentQuery, false);
-  });
-
-  // hook up load more button
-  document.getElementById("load-more-btn").addEventListener("click", () => {
-    fetchModels(currentQuery, true);
-  });
-
-  // hook up reset button
-  const resetBtn = document.getElementById("reset-btn");
-  if (resetBtn) {
-    resetBtn.addEventListener("click", resetSystem);
-  }
-
-  // initial load
-  fetchModels();
-</script>
-
->>>>>>> f140ff74
-  </body>
-</html>
+<!DOCTYPE html>
+<html lang="en">
+  <head>
+    <meta charset="UTF-8" />
+    <meta name="viewport" content="width=device-width, initial-scale=1.0" />
+    <title>Trustworthy Model Registry – Phase 2</title>
+    <link rel="icon" href="https://fav.farm/🤖" />
+    <style>
+      :root {
+        --bg: #f9fafb;
+        --primary: #2563eb;
+        --text: #1e293b;
+        --border: #e2e8f0;
+      }
+      body {
+        font-family: system-ui, sans-serif;
+        background: var(--bg);
+        color: var(--text);
+        margin: 0;
+        display: flex;
+        flex-direction: column;
+        min-height: 100vh;
+      }
+      header {
+        background: var(--primary);
+        color: white;
+        padding: 1rem 2rem;
+        text-align: center;
+      }
+      main {
+        flex: 1;
+        max-width: 900px;
+        margin: 2rem auto;
+        background: white;
+        border: 1px solid var(--border);
+        border-radius: 12px;
+        padding: 2rem;
+        box-shadow: 0 2px 6px rgba(0, 0, 0, 0.05);
+      }
+      h1 {
+        font-size: 1.75rem;
+        margin-bottom: 0.5rem;
+      }
+      h2 {
+        color: var(--primary);
+        border-bottom: 2px solid var(--border);
+        padding-bottom: 0.25rem;
+        margin-top: 1.5rem;
+      }
+      input[type="url"] {
+        width: 100%;
+        padding: 0.75rem;
+        margin-top: 0.5rem;
+        border: 1px solid var(--border);
+        border-radius: 6px;
+        font-size: 1rem;
+      }
+      button {
+        margin-top: 1rem;
+        padding: 0.75rem 1.25rem;
+        background: var(--primary);
+        color: white;
+        border: none;
+        border-radius: 6px;
+        font-size: 1rem;
+        cursor: pointer;
+      }
+      button:hover {
+        opacity: 0.9;
+      }
+      footer {
+        text-align: center;
+        padding: 1rem;
+        font-size: 0.9rem;
+        color: #6b7280;
+      }
+      pre {
+        background: #f3f4f6;
+        padding: 1rem;
+        border-radius: 8px;
+        overflow-x: auto;
+      }
+
+      #models-container {
+        margin-top: 1rem;
+      }
+      .model-card {
+        border: 1px solid #ccc;
+        border-radius: 10px;
+        padding: 1rem;
+        margin-bottom: 0.5rem;
+      }
+    </style>
+  </head>
+  <body>
+    <header>
+      <h1>Trustworthy Model Registry</h1>
+      <p>Phase 2 • Fall 2025 • Team 4</p>
+    </header>
+
+    <main>
+      <h2>About</h2>
+      <p>
+        The Trustworthy Model Registry is a Phase 2 project for ECE 461/SWE
+        45000. It provides automated trustworthiness metrics for models,
+        datasets, and repositories.
+      </p>
+
+      <h2>Try it Out</h2>
+      <p>Enter a model or repository URL to classify and analyze:</p>
+      <input
+        id="urlInput"
+        type="url"
+        placeholder="https://github.com/pytorch/fairseq"
+      />
+      <button onclick="analyzeUrl()">Analyze</button>
+
+      <h2>Results</h2>
+      <pre id="output">Awaiting input...</pre>
+	  <button id="reset-btn">Reset System</button>
+
+      <input
+        id="search-input"
+        type="text"
+        placeholder="Search models (regex)"
+      />
+      <button id="search-btn">Search</button>
+      <button id="load-more-btn" style="display: none">Load More</button>
+
+      <div id="models-container"></div>
+    </main>
+
+    <footer>© 2025 Team 4 • Purdue ECE/SWE 45000 • Phase 2</footer>
+
+<script>
+  const API_BASE = "https://c1r52eygxi.execute-api.us-east-2.amazonaws.com/api";
+
+// --- Analyze URL / Ingest & Score ---
+async function analyzeUrl() {
+  const url = document.getElementById("urlInput").value.trim();
+  const out = document.getElementById("output");
+
+  if (!url) {
+    out.textContent = "Please enter a valid URL.";
+    return;
+  }
+
+  out.textContent = "Processing...";
+
+  try {
+    // Build ?model_ref=<url> query string
+    const params = new URLSearchParams({ model_ref: url });
+
+    const res = await fetch(`${API_BASE}/ingest?${params.toString()}`, {
+      method: "POST",
+      // no JSON body needed unless your backend says otherwise
+    });
+
+    if (!res.ok) {
+      const text = await res.text();
+      out.textContent = `Error ${res.status}: ${text}`;
+      return;
+    }
+
+    const data = await res.json();
+    out.textContent = JSON.stringify(data, null, 2);
+  } catch (err) {
+    out.textContent = "Error: " + err.message;
+  }
+}
+
+  // --- Reset system state ---
+  async function resetSystem() {
+    const out = document.getElementById("output");
+
+    try {
+      const res = await fetch(`${API_BASE}/reset`, {
+        method: "POST",
+      });
+
+      if (!res.ok) {
+        const text = await res.text();
+        out.textContent = `Reset failed (status ${res.status}): ${text}`;
+        return;
+      }
+
+      out.textContent = "System reset successfully.";
+      // refresh the model list after reset
+      cursor = null;
+      currentQuery = "";
+      fetchModels("", false);
+    } catch (err) {
+      out.textContent = "Reset error: " + err.message;
+    }
+  }
+
+  // --- Registry search + pagination ---
+
+  let cursor = null; // for pagination
+  let currentQuery = "";
+
+  async function fetchModels(query = "", append = false) {
+    const params = new URLSearchParams({ limit: 10 });
+    if (query) params.append("q", query);
+    if (cursor) params.append("cursor", cursor);
+
+    const resp = await fetch(`${API_BASE}/models?${params.toString()}`);
+    if (!resp.ok) {
+      console.error("Failed to fetch models", resp.status);
+      return;
+    }
+
+    const data = await resp.json();
+    const container = document.getElementById("models-container");
+
+    if (!append) container.innerHTML = "";
+
+    (data.items || []).forEach((model) => {
+      const div = document.createElement("div");
+      div.className = "model-card";
+      div.innerHTML = `
+        <strong>${model.name}</strong><br>
+        <small>${model.card_summary || "(no summary)"}</small>
+      `;
+      container.appendChild(div);
+    });
+
+    // handle pagination
+    cursor = data.next_cursor || null;
+    const loadMoreBtn = document.getElementById("load-more-btn");
+    if (loadMoreBtn) {
+      loadMoreBtn.style.display = cursor ? "inline-block" : "none";
+    }
+  }
+
+  // hook up search button
+  document.getElementById("search-btn").addEventListener("click", () => {
+    cursor = null;
+    currentQuery = document.getElementById("search-input").value;
+    fetchModels(currentQuery, false);
+  });
+
+  // hook up load more button
+  document.getElementById("load-more-btn").addEventListener("click", () => {
+    fetchModels(currentQuery, true);
+  });
+
+  // hook up reset button
+  const resetBtn = document.getElementById("reset-btn");
+  if (resetBtn) {
+    resetBtn.addEventListener("click", resetSystem);
+  }
+
+  // initial load
+  fetchModels();
+</script>
+
+  </body>
+</html>