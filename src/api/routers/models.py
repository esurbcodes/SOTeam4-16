from fastapi import APIRouter, HTTPException, Query
from typing import Optional, Dict, Any
import time

from ...schemas.models import ModelCreate, ModelUpdate, ModelOut, Page
from ...services.registry import RegistryService
from ...services.ingest import IngestService
from ...services.scoring import ScoringService

_START_TIME = time.time()

router = APIRouter()

_registry = RegistryService()
_ingest = IngestService(registry=_registry)
_scoring = ScoringService()


# ------------------------------------------------------------------ #
# CRUD endpoints
# ------------------------------------------------------------------ #
@router.post("/models", response_model=ModelOut, status_code=201)
def create_model(body: ModelCreate) -> ModelOut:
    return _registry.create(body)


@router.get("/models", response_model=Page[ModelOut])
def list_models(
    q: Optional[str] = Query(default=None, description="Regex over name/card"),
    limit: int = Query(20, ge=1, le=100),
    cursor: Optional[str] = None,
) -> Page[ModelOut]:
    return _registry.list(q=q, limit=limit, cursor=cursor)


@router.get("/models/{model_id}", response_model=ModelOut)
def get_model(model_id: str) -> ModelOut:
    item = _registry.get(model_id)
    if not item:
        raise HTTPException(404, "Model not found")
    return item


@router.put("/models/{model_id}", response_model=ModelOut)
def update_model(model_id: str, body: ModelUpdate) -> ModelOut:
    updated = _registry.update(model_id, body)
    if not updated:
        raise HTTPException(404, "Model not found")
    return updated


@router.delete("/models/{model_id}", status_code=204)
def delete_model(model_id: str):
    ok = _registry.delete(model_id)
    if not ok:
        raise HTTPException(404, "Model not found")


# ------------------------------------------------------------------ #
# Rating & Ingest
# ------------------------------------------------------------------ #
@router.get("/rate/{model_ref:path}")
def rate_model(model_ref: str):
    """
    model_ref can be 'owner/name' or a local id; we accept both for Dev UX.
    Returns: {"net": float, "subs": {...}, "latency_ms": int}
    """
    import io, os, time, shutil
    from contextlib import redirect_stdout, redirect_stderr
    from dotenv import load_dotenv
    from src.utils.hf_normalize import normalize_hf_id
    from src.utils.github_link_finder import find_github_url_from_hf
    from src.utils.repo_cloner import clone_repo_to_temp
    from run import compute_metrics_for_model, _normalize_github_repo_url

    load_dotenv()
    start = time.perf_counter()

    # 1️⃣ Normalize model name and build HF URL
    hf_id = normalize_hf_id(model_ref)
    hf_url = f"https://huggingface.co/{hf_id}"

    # 2️⃣ Try to find a corresponding GitHub repo
    gh_url = find_github_url_from_hf(hf_id)
    repo_url = _normalize_github_repo_url(gh_url or hf_url)

    # 3️⃣ Clone the repo (if any)
    local_path = None
    if repo_url:
        try:
            with redirect_stdout(io.StringIO()), redirect_stderr(io.StringIO()):
                local_path = clone_repo_to_temp(repo_url)
        except Exception:
            local_path = None

    # 4️⃣ Build resource (same as CLI)
    resource = {
        "name": hf_id,
        "url": hf_url,
        "github_url": repo_url,
        "local_path": local_path,
        "category": "MODEL",
    }

    # 5️⃣ Run metric computation
    result = compute_metrics_for_model(resource)

    # 6️⃣ Clean up cloned repo
    if local_path:
        with redirect_stdout(io.StringIO()), redirect_stderr(io.StringIO()):
            shutil.rmtree(local_path, ignore_errors=True)

    latency_ms = int((time.perf_counter() - start) * 1000)
    subs = {k: v for k, v in result.items() if isinstance(v, (float, dict)) and not k.endswith("_latency")}

    return {
        "net": result.get("net_score", 0.0),
        "subs": subs,
        "latency_ms": latency_ms
    }




@router.post("/ingest", response_model=ModelOut, status_code=201)
<<<<<<< HEAD
def ingest_model(
    model_ref: str = Query(..., description="Hugging Face model id or URL")
) -> ModelOut:
    """
    Ingest a Hugging Face model.

    - Accepts either `owner/name` or a full `https://huggingface.co/owner/name` URL.
    - Uses IngestService + ScoringService under the hood (same logic as CLI).
    - Enforces the ingest gate (each NON_LATENCY metric >= threshold).
    """

    # Normalize: if the user pasted a full HF URL, strip the prefix.
    if "huggingface.co" in model_ref:
        name = model_ref.split("huggingface.co/")[-1].strip("/")
    else:
        name = model_ref.strip()

    try:
        # This calls ScoringService.rate(...) and applies the ingest gate.
        # On success, it creates and returns a ModelOut via RegistryService.
        return _ingest.ingest_hf(name)

    except ValueError as e:
        # IngestService uses ValueError to signal “gate failed”
        # (e.g., reviewedness too low). Surface that as a 400.
        raise HTTPException(status_code=400, detail=str(e))

    except Exception as e:
        # Any other unexpected failure becomes a 500 JSON error,
        # but still goes through FastAPI + CORSMiddleware.
        print(f"[ERROR] ingest failed for {model_ref}: {e}")
        raise HTTPException(status_code=500, detail="Ingest failed; see server logs.")
=======
def ingest_huggingface(model_ref: str = Query(..., description="owner/name or full HF URL")) -> ModelOut:
    """
    Ingest a Hugging Face model, ensuring metrics (like reviewedness) are computed
    with the same repo-cloning logic as /rate.
    """
    import io, shutil
    from contextlib import redirect_stdout, redirect_stderr
    from src.utils.hf_normalize import normalize_hf_id
    from src.utils.github_link_finder import find_github_url_from_hf
    from src.utils.repo_cloner import clone_repo_to_temp
    from run import compute_metrics_for_model, _normalize_github_repo_url
    from ...schemas.models import ModelCreate

    hf_id = normalize_hf_id(model_ref)
    hf_url = f"https://huggingface.co/{hf_id}"
    gh_url = find_github_url_from_hf(hf_id)
    repo_url = _normalize_github_repo_url(gh_url or hf_url)

    local_path = None
    if repo_url:
        try:
            with redirect_stdout(io.StringIO()), redirect_stderr(io.StringIO()):
                local_path = clone_repo_to_temp(repo_url)
        except Exception:
            local_path = None

    resource = {
        "name": hf_id,
        "url": hf_url,
        "github_url": repo_url,
        "local_path": local_path,
        "category": "MODEL",
    }

    result = compute_metrics_for_model(resource)

    # Cleanup
    if local_path:
        with redirect_stdout(io.StringIO()), redirect_stderr(io.StringIO()):
            shutil.rmtree(local_path, ignore_errors=True)

    reviewedness = result.get("reviewedness", 0.0)
    if reviewedness < 0.5:
        raise HTTPException(status_code=400, detail=f"Ingest rejected: reviewedness={reviewedness:.2f} < 0.50")

    # ✅ Create proper Pydantic model for registry
    model_create = ModelCreate(
        name=hf_id,
        url=hf_url,
        version="1.0",
        metadata=result
    )

    model_entry = _registry.create(model_create)
    return model_entry
>>>>>>> f140ff74


# ------------------------------------------------------------------ #
# Reset & Health
# ------------------------------------------------------------------ #
@router.post("/reset", status_code=204)
def reset_system():
    _registry.reset()


@router.get("/health")
def health():
    return {
        "status": "ok",
        "uptime_s": int(time.time() - _START_TIME),
        "models": _registry.count_models(),
    }<|MERGE_RESOLUTION|>--- conflicted
+++ resolved
@@ -123,7 +123,6 @@
 
 
 @router.post("/ingest", response_model=ModelOut, status_code=201)
-<<<<<<< HEAD
 def ingest_model(
     model_ref: str = Query(..., description="Hugging Face model id or URL")
 ) -> ModelOut:
@@ -156,63 +155,6 @@
         # but still goes through FastAPI + CORSMiddleware.
         print(f"[ERROR] ingest failed for {model_ref}: {e}")
         raise HTTPException(status_code=500, detail="Ingest failed; see server logs.")
-=======
-def ingest_huggingface(model_ref: str = Query(..., description="owner/name or full HF URL")) -> ModelOut:
-    """
-    Ingest a Hugging Face model, ensuring metrics (like reviewedness) are computed
-    with the same repo-cloning logic as /rate.
-    """
-    import io, shutil
-    from contextlib import redirect_stdout, redirect_stderr
-    from src.utils.hf_normalize import normalize_hf_id
-    from src.utils.github_link_finder import find_github_url_from_hf
-    from src.utils.repo_cloner import clone_repo_to_temp
-    from run import compute_metrics_for_model, _normalize_github_repo_url
-    from ...schemas.models import ModelCreate
-
-    hf_id = normalize_hf_id(model_ref)
-    hf_url = f"https://huggingface.co/{hf_id}"
-    gh_url = find_github_url_from_hf(hf_id)
-    repo_url = _normalize_github_repo_url(gh_url or hf_url)
-
-    local_path = None
-    if repo_url:
-        try:
-            with redirect_stdout(io.StringIO()), redirect_stderr(io.StringIO()):
-                local_path = clone_repo_to_temp(repo_url)
-        except Exception:
-            local_path = None
-
-    resource = {
-        "name": hf_id,
-        "url": hf_url,
-        "github_url": repo_url,
-        "local_path": local_path,
-        "category": "MODEL",
-    }
-
-    result = compute_metrics_for_model(resource)
-
-    # Cleanup
-    if local_path:
-        with redirect_stdout(io.StringIO()), redirect_stderr(io.StringIO()):
-            shutil.rmtree(local_path, ignore_errors=True)
-
-    reviewedness = result.get("reviewedness", 0.0)
-    if reviewedness < 0.5:
-        raise HTTPException(status_code=400, detail=f"Ingest rejected: reviewedness={reviewedness:.2f} < 0.50")
-
-    # ✅ Create proper Pydantic model for registry
-    model_create = ModelCreate(
-        name=hf_id,
-        url=hf_url,
-        version="1.0",
-        metadata=result
-    )
-
-    model_entry = _registry.create(model_create)
-    return model_entry
->>>>>>> f140ff74
 
 
 # ------------------------------------------------------------------ #
