--- conflicted
+++ resolved
@@ -331,14 +331,6 @@
 # ----------------------------
 def process_url_file(path_str: str) -> int:
     """
-<<<<<<< HEAD
-    Accepts either:
-      • one URL per line, or
-      • CSV rows: code_link, dataset_link, model_link
-    Emits exactly one NDJSON object per MODEL entry.
-    """
-    # lazy imports so `./run install` doesn't break if utils are missing
-=======
     Read URL file where each line is:
       code_link, dataset_link, model_link
     - code_link and dataset_link can be blank.
@@ -346,7 +338,6 @@
     - Preserves input order.
     """
     # lazy imports so 'run install' doesn't fail on missing heavy libs
->>>>>>> 618cfc31
     try:
         from src.utils.repo_cloner import clone_repo_to_temp
     except Exception:
@@ -362,20 +353,14 @@
         print(f"Error: URL file not found: {path_str}", file=sys.stderr)
         return 1
 
-<<<<<<< HEAD
-=======
     # Read CSV-like lines (comma-separated triples). Allow single-URL lines too.
->>>>>>> 618cfc31
     import csv as _csv
     resources: List[Dict[str, Any]] = []
 
     with p.open("r", encoding="utf-8") as fh:
         reader = _csv.reader(fh)
         for row in reader:
-<<<<<<< HEAD
-=======
             # Accept either: (1) one URL per line OR (2) 3-field CSV (code,dataset,model)
->>>>>>> 618cfc31
             row = [part.strip() for part in row if part and part.strip()]
             code_url = dataset_url = model_url = None
 
@@ -390,80 +375,6 @@
                     code_url = url
             else:
                 parts = (row + ["", "", ""])[:3]
-<<<<<<< HEAD
-                code_url, dataset_url, model_url = (
-                    parts[0] or None, parts[1] or None, parts[2] or None
-                )
-
-            chosen = model_url or dataset_url or code_url
-            if not chosen:
-                continue
-
-            # derive a friendly name
-            if "huggingface.co" in chosen:
-                name = chosen.split("huggingface.co/")[-1].rstrip("/")
-            elif "github.com" in chosen:
-                name = "/".join(chosen.rstrip("/").split("/")[-2:])
-            else:
-                name = chosen.rstrip("/").split("/")[-1] or "unknown"
-
-            resources.append({
-                "code_url": code_url,
-                "dataset_url": dataset_url,
-                "model_url": model_url,
-                "category": classify_url(model_url or dataset_url or code_url),
-                "name": name or "unknown",
-                "url": model_url or code_url or dataset_url,
-            })
-
-    # only rows that actually have a model URL AND classify as MODEL
-    models = [r for r in resources if r.get("model_url") and classify_url(r["model_url"]) == "MODEL"]
-
-    # best-effort repo resolution for metrics that need a checkout
-    for r in models:
-        repo_to_clone = None
-        murl = r.get("model_url") or ""
-        if "github.com" in murl:
-            repo_to_clone = murl
-        elif "huggingface.co" in murl and find_github_url_from_hf:
-            try:
-                repo_to_clone = find_github_url_from_hf(r["name"])  # may be None
-            except Exception as e:
-                logger.debug("hf->github lookup failed for %s: %s", r["name"], e)
-
-        if repo_to_clone and clone_repo_to_temp:
-            try:
-                local_dir = clone_repo_to_temp(repo_to_clone)
-                r["local_path"] = local_dir
-            except Exception as e:
-                logger.warning("Clone failed for %s: %s", repo_to_clone, e)
-                r["local_path"] = None
-        else:
-            r["local_path"] = None
-
-    # process sequentially; ALWAYS print one JSON object per model row
-    for r in models:
-        try:
-            result = compute_metrics_for_model(r)
-        except Exception as exc:
-            logger.exception("Failed computing metrics for %s: %s", r.get("url"), exc)
-            result = {
-                "name": r.get("name", "unknown"),
-                "category": "MODEL",
-                "url": r.get("model_url") or r.get("url"),
-                "net_score": 0.0,
-                "net_score_latency": 0
-            }
-
-        sys.stdout.write(json.dumps(result, ensure_ascii=False, separators=(",", ":")) + "\n")
-        sys.stdout.flush()
-
-        # cleanup
-        local = r.get("local_path")
-        if local:
-            try:
-                shutil.rmtree(local, onerror=lambda f, path, ex: (os.chmod(path, stat.S_IWRITE), f(path)))
-=======
                 code_url, dataset_url, model_url = (parts[0] or None, parts[1] or None, parts[2] or None)
 
             # Build resource object
@@ -548,12 +459,10 @@
         if local:
             try:
                 shutil.rmtree(local, onerror=remove_readonly)
->>>>>>> 618cfc31
             except Exception:
                 logger.debug("Cleanup failed for %s", local)
 
     return 0
-
 
 
 # ----------------------------
